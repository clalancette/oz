--- conflicted
+++ resolved
@@ -21,13 +21,7 @@
 import shutil
 import time
 import pycurl
-<<<<<<< HEAD
-import sys
 import urllib2
-import re
-=======
-import urllib2
->>>>>>> 89acaf8d
 import stat
 import ozutil
 import libxml2
@@ -323,22 +317,12 @@
     def get_original_media(self, url, output, force_download):
         original_available = False
 
-<<<<<<< HEAD
-        request = urllib2.Request(url)
-        try:
-            response = urllib2.urlopen(request)
-            url = response.geturl()
-            if not force_download and os.access(output, os.F_OK):
-                content_length = int(response.info()["Content-Length"])
-                if (content_length == os.stat(output)[stat.ST_SIZE]):
-=======
         try:
             response = urllib2.urlopen(url)
             url = response.geturl()
             if not force_download and os.access(output, os.F_OK):
                 content_length = int(response.info()["Content-Length"])
                 if content_length == os.stat(output)[stat.ST_SIZE]:
->>>>>>> 89acaf8d
                     original_available = True
             response.close()
         except urllib2.URLError, e:
